--- conflicted
+++ resolved
@@ -43,7 +43,6 @@
             const fvec plus,
             const fvec minus,
             ivec& flags);
-<<<<<<< HEAD
 
     bool buddy_check(const fvec lats,
             const fvec lons,
@@ -58,7 +57,5 @@
             bool adjust_for_elev_diff,
             ivec& flags);
 
-=======
->>>>>>> 4e573f70
 }
 #endif